# coding: utf-8
# pylint: disable=invalid-name, protected-access, fixme, too-many-arguments, W0221, W0201, no-self-use, no-member

"""NDArray interface of mxnet"""
from __future__ import absolute_import
from collections import OrderedDict

<<<<<<< HEAD
import ctypes
import cv2
import os
=======
>>>>>>> 873b9285
import sys
import ctypes
import logging
import threading
import numpy as np
from .base import _LIB
from .base import c_array, c_str, mx_uint, py_str
from .base import DataIterHandle, NDArrayHandle
from .base import check_call, ctypes2docstring
from .ndarray import NDArray
from .ndarray import array
from .ndarray import load


class DataBatch(object):
    """Default object for holding a mini-batch of data and related information."""
    def __init__(self, data, label, pad=None, index=None,
                 bucket_key=None, provide_data=None, provide_label=None):
        self.data = data
        self.label = label
        self.pad = pad
        self.index = index

        # the following properties are only used when bucketing is used
        self.bucket_key = bucket_key
        self.provide_data = provide_data
        self.provide_label = provide_label

class DataIter(object):
    """DataIter object in mxnet. """

    def __init__(self):
        self.batch_size = 0

    def __iter__(self):
        return self

    def reset(self):
        """Reset the iterator. """
        pass

    def next(self):
        """Get next data batch from iterator. Equivalent to
        self.iter_next()
        DataBatch(self.getdata(), self.getlabel(), self.getpad(), None)

        Returns
        -------
        data : DataBatch
            The data of next batch.
        """
        if self.iter_next():
            return DataBatch(data=self.getdata(), label=self.getlabel(), \
                    pad=self.getpad(), index=self.getindex())
        else:
            raise StopIteration

    def __next__(self):
        return self.next()

    def iter_next(self):
        """Iterate to next batch.

        Returns
        -------
        has_next : boolean
            Whether the move is successful.
        """
        pass

    def getdata(self):
        """Get data of current batch.

        Returns
        -------
        data : NDArray
            The data of current batch.
        """
        pass

    def getlabel(self):
        """Get label of current batch.

        Returns
        -------
        label : NDArray
            The label of current batch.
        """
        pass

    def getindex(self):
        """Get index of the current batch.

        Returns
        -------
        index : numpy.array
            The index of current batch
        """
        return None

    def getpad(self):
        """Get the number of padding examples in current batch.

        Returns
        -------
        pad : int
            Number of padding examples in current batch
        """
        pass

class ResizeIter(DataIter):
    """Resize a DataIter to given number of batches per epoch.
    May produce incomplete batch in the middle of an epoch due
    to padding from internal iterator.

    Parameters
    ----------
    data_iter : DataIter
        Internal data iterator.
    size : number of batches per epoch to resize to.
    reset_internal : whether to reset internal iterator on ResizeIter.reset
    """

    def __init__(self, data_iter, size, reset_internal=True):
        super(ResizeIter, self).__init__()
        self.data_iter = data_iter
        self.size = size
        self.reset_internal = reset_internal
        self.cur = 0
        self.current_batch = None

        self.provide_data = data_iter.provide_data
        self.provide_label = data_iter.provide_label
        self.batch_size = data_iter.batch_size

    def reset(self):
        self.cur = 0
        if self.reset_internal:
            self.data_iter.reset()

    def iter_next(self):
        if self.cur == self.size:
            return False
        try:
            self.current_batch = self.data_iter.next()
        except StopIteration:
            self.data_iter.reset()
            self.current_batch = self.data_iter.next()

        self.cur += 1
        return True

    def getdata(self):
        return self.current_batch.data

    def getlabel(self):
        return self.current_batch.label

    def getindex(self):
        return self.current_batch.index

    def getpad(self):
        return self.current_batch.pad

class PrefetchingIter(DataIter):
    """Base class for prefetching iterators. Takes one or more DataIters (
    or any class with "reset" and "read" methods) and combine them with
    prefetching. For example:

    Parameters
    ----------
    iters : DataIter or list of DataIter
        one or more DataIters (or any class with "reset" and "read" methods)
    rename_data : None or list of dict
        i-th element is a renaming map for i-th iter, in the form of
        {'original_name' : 'new_name'}. Should have one entry for each entry
        in iter[i].provide_data
    rename_label : None or list of dict
        Similar to rename_data

    Examples
    --------
    iter = PrefetchingIter([NDArrayIter({'data': X1}), NDArrayIter({'data': X2})],
                           rename_data=[{'data': 'data1'}, {'data': 'data2'}])
    """
    def __init__(self, iters, rename_data=None, rename_label=None):
        super(PrefetchingIter, self).__init__()
        if not isinstance(iters, list):
            iters = [iters]
        self.n_iter = len(iters)
        assert self.n_iter > 0
        self.iters = iters
        if rename_data is None:
            self.provide_data = sum([i.provide_data for i in iters], [])
            print self.provide_data
        else:
            self.provide_data = sum([[(r[n], s) for n, s in i.provide_data] \
                                    for r, i in zip(rename_data, iters)], [])
        if rename_label is None:
            self.provide_label = sum([i.provide_label for i in iters], [])
        else:
            self.provide_label = sum([[(r[n], s) for n, s in i.provide_label] \
                                    for r, i in zip(rename_label, iters)], [])
        self.batch_size = self.provide_data[0][1][0]
        self.data_ready = [threading.Event() for i in range(self.n_iter)]
        self.data_taken = [threading.Event() for i in range(self.n_iter)]
        for e in self.data_taken:
            e.set()
        self.started = True
        self.current_batch = [None for i in range(self.n_iter)]
        self.next_batch = [None for i in range(self.n_iter)]
        def prefetch_func(self, i):
            """Thread entry"""
            while True:
                self.data_taken[i].wait()
                if not self.started:
                    break
                try:
                    self.next_batch[i] = self.iters[i].next()
                except StopIteration:
                    self.next_batch[i] = None
                self.data_taken[i].clear()
                self.data_ready[i].set()
        self.prefetch_threads = [threading.Thread(target=prefetch_func, args=[self, i]) \
                                 for i in range(self.n_iter)]
        for thread in self.prefetch_threads:
            thread.setDaemon(True)
            thread.start()

    def __del__(self):
        self.started = False
        for e in self.data_taken:
            e.set()
        for thread in self.prefetch_threads:
            thread.join()

    def reset(self):
        for e in self.data_ready:
            e.wait()
        for i in self.iters:
            i.reset()
        for e in self.data_ready:
            e.clear()
        for e in self.data_taken:
            e.set()

    def iter_next(self):
        for e in self.data_ready:
            e.wait()
        if self.next_batch[0] is None:
            for i in self.next_batch:
                assert i is None, "Number of entry mismatches between iterators"
            return False
        else:
            for batch in self.next_batch:
                assert batch.pad == self.next_batch[0].pad, \
                    "Number of entry mismatches between iterators"
            self.current_batch = DataBatch(sum([batch.data for batch in self.next_batch], []),
                                           sum([batch.label for batch in self.next_batch], []),
                                           self.next_batch[0].pad,
                                           self.next_batch[0].index)
            for e in self.data_ready:
                e.clear()
            for e in self.data_taken:
                e.set()
            return True

    def next(self):
        if self.iter_next():
            return self.current_batch
        else:
            raise StopIteration

    def getdata(self):
        return self.current_batch.data

    def getlabel(self):
        return self.current_batch.label

    def getindex(self):
        return self.current_batch.index

    def getpad(self):
        return self.current_batch.pad

def _init_data(data, allow_empty, default_name):
    """Convert data into canonical form."""
    assert (data is not None) or allow_empty
    if data is None:
        data = []

    if isinstance(data, (np.ndarray, NDArray)):
        data = [data]
    if isinstance(data, list):
        if not allow_empty:
            assert(len(data) > 0)
        if len(data) == 1:
            data = OrderedDict([(default_name, data[0])])
        else:
            data = OrderedDict([('_%d_%s' % (i, default_name), d) for i, d in enumerate(data)])
    if not isinstance(data, dict):
        raise TypeError("Input must be NDArray, numpy.ndarray, " + \
                "a list of them or dict with them as values")
    for k, v in data.items():
        if isinstance(v, NDArray):
            data[k] = v.asnumpy()
    for k, v in data.items():
        if not isinstance(v, np.ndarray):
            raise TypeError(("Invalid type '%s' for %s, "  % (type(v), k)) + \
                    "should be NDArray or numpy.ndarray")

    return list(data.items())

class NDArrayIter(DataIter):
    """NDArrayIter object in mxnet. Taking NDArray or numpy array to get dataiter.
    Parameters
    ----------
    data: NDArray or numpy.ndarray, a list of them, or a dict of string to them.
        NDArrayIter supports single or multiple data and label.
    label: NDArray or numpy.ndarray, a list of them, or a dict of them.
        Same as data, but is not fed to the model during testing.
    batch_size: int
        Batch Size
    shuffle: bool
        Whether to shuffle the data
    last_batch_handle: 'pad', 'discard' or 'roll_over'
        How to handle the last batch
    Note
    ----
    This iterator will pad, discard or roll over the last batch if
    the size of data does not match batch_size. Roll over is intended
    for training and can cause problems if used for prediction.
    """
    def __init__(self, data, label=None, batch_size=1, shuffle=False, last_batch_handle='pad'):
        # pylint: disable=W0201

        super(NDArrayIter, self).__init__()

        self.data = _init_data(data, allow_empty=False, default_name='data')
        self.label = _init_data(label, allow_empty=True, default_name='softmax_label')

        # shuffle data
        if shuffle:
            idx = np.arange(self.data[0][1].shape[0])
            np.random.shuffle(idx)
            self.data = [(k, v[idx]) for k, v in self.data]
            self.label = [(k, v[idx]) for k, v in self.label]

        self.data_list = [x[1] for x in self.data] + [x[1] for x in self.label]
        self.num_source = len(self.data_list)

        # batching
        if last_batch_handle == 'discard':
            new_n = self.data_list[0].shape[0] - self.data_list[0].shape[0] % batch_size
            data_dict = OrderedDict(self.data)
            label_dict = OrderedDict(self.label)
            for k, _ in self.data:
                data_dict[k] = data_dict[k][:new_n]
            for k, _ in self.label:
                label_dict[k] = label_dict[k][:new_n]
            self.data = data_dict.items()
            self.label = label_dict.items()
        self.num_data = self.data_list[0].shape[0]
        assert self.num_data >= batch_size, \
            "batch_size need to be smaller than data size."
        self.cursor = -batch_size
        self.batch_size = batch_size
        self.last_batch_handle = last_batch_handle

    @property
    def provide_data(self):
        """The name and shape of data provided by this iterator"""
        return [(k, tuple([self.batch_size] + list(v.shape[1:]))) for k, v in self.data]

    @property
    def provide_label(self):
        """The name and shape of label provided by this iterator"""
        return [(k, tuple([self.batch_size] + list(v.shape[1:]))) for k, v in self.label]


    def hard_reset(self):
        """Igore roll over data and set to start"""
        self.cursor = -self.batch_size

    def reset(self):
        if self.last_batch_handle == 'roll_over' and self.cursor > self.num_data:
            self.cursor = -self.batch_size + (self.cursor%self.num_data)%self.batch_size
        else:
            self.cursor = -self.batch_size

    def iter_next(self):
        self.cursor += self.batch_size
        return self.cursor < self.num_data

    def next(self):
        if self.iter_next():
            return DataBatch(data=self.getdata(), label=self.getlabel(), \
                    pad=self.getpad(), index=None)
        else:
            raise StopIteration

    def _getdata(self, data_source):
        """Load data from underlying arrays, internal use only"""
        assert(self.cursor < self.num_data), "DataIter needs reset."
        if self.cursor + self.batch_size <= self.num_data:
            return [array(x[1][self.cursor:self.cursor+self.batch_size]) for x in data_source]
        else:
            pad = self.batch_size - self.num_data + self.cursor
            return [array(np.concatenate((x[1][self.cursor:], x[1][:pad]),
                                         axis=0)) for x in data_source]

    def getdata(self):
        return self._getdata(self.data)

    def getlabel(self):
        return self._getdata(self.label)

    def getpad(self):
        if self.last_batch_handle == 'pad' and \
           self.cursor + self.batch_size > self.num_data:
            return self.cursor + self.batch_size - self.num_data
        else:
            return 0


class MXDataIter(DataIter):
    """DataIter built in MXNet. List all the needed functions here.
    Parameters
    ----------
    handle : DataIterHandle
        the handle to the underlying C++ Data Iterator
    """
    def __init__(self, handle, data_name='data', label_name='softmax_label', **_):
        super(MXDataIter, self).__init__()
        self.handle = handle
        # debug option, used to test the speed with io effect eliminated
        self._debug_skip_load = False


        # load the first batch to get shape information
        self.first_batch = None
        self.first_batch = self.next()
        data = self.first_batch.data[0]
        label = self.first_batch.label[0]

        # properties
        self.provide_data = [(data_name, data.shape)]
        self.provide_label = [(label_name, label.shape)]
        self.batch_size = data.shape[0]


    def __del__(self):
        check_call(_LIB.MXDataIterFree(self.handle))

    def debug_skip_load(self):
        """Set the iterator to simply return always first batch.
        Notes
        -----
        This can be used to test the speed of network without taking
        the loading delay into account.
        """
        self._debug_skip_load = True
        logging.info('Set debug_skip_load to be true, will simply return first batch')

    def reset(self):
        self._debug_at_begin = True
        self.first_batch = None
        check_call(_LIB.MXDataIterBeforeFirst(self.handle))

    def next(self):
        if self._debug_skip_load and not self._debug_at_begin:
            return  DataBatch(data=[self.getdata()], label=[self.getlabel()], pad=self.getpad(),
                              index=self.getindex())
        if self.first_batch is not None:
            batch = self.first_batch
            self.first_batch = None
            return batch
        self._debug_at_begin = False
        next_res = ctypes.c_int(0)
        check_call(_LIB.MXDataIterNext(self.handle, ctypes.byref(next_res)))
        if next_res.value:
            return DataBatch(data=[self.getdata()], label=[self.getlabel()], pad=self.getpad(),
                             index=self.getindex())
        else:
            raise StopIteration

    def iter_next(self):
        if self.first_batch is not None:
            return True
        next_res = ctypes.c_int(0)
        check_call(_LIB.MXDataIterNext(self.handle, ctypes.byref(next_res)))
        return next_res.value

    def getdata(self):
        hdl = NDArrayHandle()
        check_call(_LIB.MXDataIterGetData(self.handle, ctypes.byref(hdl)))
        return NDArray(hdl, False)

    def getlabel(self):
        hdl = NDArrayHandle()
        check_call(_LIB.MXDataIterGetLabel(self.handle, ctypes.byref(hdl)))
        return NDArray(hdl, False)

    def getindex(self):
        index_size = ctypes.c_uint64(0)
        index_data = ctypes.POINTER(ctypes.c_uint64)()
        check_call(_LIB.MXDataIterGetIndex(self.handle,
                                           ctypes.byref(index_data),
                                           ctypes.byref(index_size)))
        address = ctypes.addressof(index_data.contents)
        dbuffer = (ctypes.c_uint64* index_size.value).from_address(address)
        np_index = np.frombuffer(dbuffer, dtype=np.uint64)
        return np_index.copy()

    def getpad(self):
        pad = ctypes.c_int(0)
        check_call(_LIB.MXDataIterGetPadNum(self.handle, ctypes.byref(pad)))
        return pad.value

def _make_io_iterator(handle):
    """Create an io iterator by handle."""
    name = ctypes.c_char_p()
    desc = ctypes.c_char_p()
    num_args = mx_uint()
    arg_names = ctypes.POINTER(ctypes.c_char_p)()
    arg_types = ctypes.POINTER(ctypes.c_char_p)()
    arg_descs = ctypes.POINTER(ctypes.c_char_p)()

    check_call(_LIB.MXDataIterGetIterInfo( \
            handle, ctypes.byref(name), ctypes.byref(desc), \
            ctypes.byref(num_args), \
            ctypes.byref(arg_names), \
            ctypes.byref(arg_types), \
            ctypes.byref(arg_descs)))
    iter_name = py_str(name.value)
    param_str = ctypes2docstring(num_args, arg_names, arg_types, arg_descs)

    doc_str = ('%s\n\n' +
               '%s\n' +
               'name : string, required.\n' +
               '    Name of the resulting data iterator.\n\n' +
               'Returns\n' +
               '-------\n' +
               'iterator: DataIter\n'+
               '    The result iterator.')
    doc_str = doc_str % (desc.value, param_str)

    def creator(*args, **kwargs):
        """Create an iterator.
        The parameters listed below can be passed in as keyword arguments.
        Parameters
        ----------
        name : string, required.
            Name of the resulting data iterator.
        Returns
        -------
        dataiter: Dataiter
            the resulting data iterator
        """
        param_keys = []
        param_vals = []

        for k, val in kwargs.items():
            param_keys.append(c_str(k))
            param_vals.append(c_str(str(val)))
        # create atomic symbol
        param_keys = c_array(ctypes.c_char_p, param_keys)
        param_vals = c_array(ctypes.c_char_p, param_vals)
        iter_handle = DataIterHandle()
        check_call(_LIB.MXDataIterCreateIter(
            handle,
            mx_uint(len(param_keys)),
            param_keys, param_vals,
            ctypes.byref(iter_handle)))

        if len(args):
            raise TypeError('%s can only accept keyword arguments' % iter_name)

        return MXDataIter(iter_handle, **kwargs)

    creator.__name__ = iter_name
    creator.__doc__ = doc_str
    return creator

def _init_io_module():
    """List and add all the data iterators to current module."""
    plist = ctypes.POINTER(ctypes.c_void_p)()
    size = ctypes.c_uint()
    check_call(_LIB.MXListDataIters(ctypes.byref(size), ctypes.byref(plist)))
    module_obj = sys.modules[__name__]
    for i in range(size.value):
        hdl = ctypes.c_void_p(plist[i])
        dataiter = _make_io_iterator(hdl)
        setattr(module_obj, dataiter.__name__, dataiter)

# Initialize the io in startups
_init_io_module()


def load_image(path_img, color=1):
    """
    Load an image converting from grayscale or alpha as needed.

    Parameters
    ----------
    path_img: string
    color: integer
        flag for color format. 1 (default) loads as RGB while 0
        loads as intensity (if image is already grayscale).

    Returns
    -------
    image: an image with type np.uint8 in range [0, 255] of size (H x W x 3) in RGB.
    """
    try:
        img = cv2.imread(path_img, color)  # Height x Width x Channel
    except Exception, e:
        print 'cv2.imread error:', path_img, e
        return
    return img


def resize_image(img, new_dims, interp_order=1):
    """
    Resize an image array with interpolation.

    Parameters
    ----------
    img: (H x W x C) ndarray
    new_dims: (height, width) tuple of new dimensions.
    interp_order: interpolation order, 1 (default) is bilinear interpolation. 

    Returns
    -------
    resized_img: resized ndarray with shape (new_dims[0], new_dims[1], C)
    """    
    resized_img = cv2.resize(img, (new_dims[1], new_dims[0]), interpolation=interp_order)

    return resized_img


def subtract_mean(img, img_mean):
    """
    Subtract the mean for centering the data.

    Parameters
    ----------
    img: (C x H x W) ndarray
    img_mean: numpy.ndarray or tuple, 
        for numpy.ndarray, subtract mean per pixel
        for tuple, subtract mean per channel, mean_img should be either 3-dim tuple (mean_r, mean_g, mean_b)
        or 4-dim tuple (mean_r, mean_g, mean_b, mean_a) 

    Returns
    -------
    mean_img: subtracted mean ndarray with shape (C x H x W)
    """ 
    # Subtract mean per channel
    if isinstance(img_mean, tuple): 
        mean_img = np.empty(img.shape)
        mean_img[0] = img[0] - img_mean[0]
        if img.shape[0] >= 3:
            mean_img[1] = img[1] - img_mean[1]
            mean_img[2] = img[2] - img_mean[2]
        if img.shape[0] == 4:
            mean_img[3] = img[3] - img_mean[3]
    # Subtract mean per pixel
    else:
        assert img.shape == img_mean.shape, 'subtract mean per pixel error:, mean_img shape dismatch.'
        mean_img = img - img_mean
    
    return mean_img


def image_preprocess(path_img, img_mean, resize_dims=None, 
                     rand_crop=False, crop_size=None, 
                     rand_mirror=False, mirror=False):
    """Preprocess image

    Parameters
    ----------
    path_img: string, the path of image.
    img_mean: numpy.ndarray or tuple.
    resize_dims: list.
        If resize_dims has exactly one element, it should be either an integer or a tuple, for an integer, it 
        indicates the new dimension of the shorter side of resized image; for a tuple, it indicates a/an 
        range/interval from which the new dimension of the shorter side of resized image will be chosen randomly.
        Otherwise resize_dims should have at least two distinct integers from which the new dimension of the 
        shorter side of resized image will be chosen randomly. 
    crop_size: (cropped_height, cropped_width) tuple of new cropped dimensions.

    Returns
    -------
    img: preprocessed image ndarray with shape (C x H x W)
    """
    # Load image from path_img
    img = load_image(path_img)
    if img is None:
        print 'load image error:', path_img, 'is None.'
        return

    # Resize image isotropically
    if resize_dims is not None:
        # Get the new dimension of the shorter side of the resized image
        # pick a resize dim randomly if resize_dims has more than one element
        if len(resize_dims) > 1:
            resize_dim = int(resize_dims[np.random.randint(len(resize_dims))])
        # pick a resize dim randomly from the interval indicated by the tuple
        elif isinstance(resize_dims[0], tuple):
            resize_dim = np.random.randint(resize_dims[0][0], resize_dims[0][1]+1)
        # otherwise, resize_dim(s) only has one integer
        else:
            resize_dim = int(resize_dims[0])

        # Get the shorter dim and longer dim of the original image
        shorter = 0 if img.shape[0] < img.shape[1] else 1
        short_dim = img.shape[shorter]

        if short_dim != resize_dim:
            long_dim = img.shape[1-shorter]
            new_long_dim = int(round(resize_dim*long_dim*1.0 / short_dim))
            new_shape = (resize_dim, new_long_dim) if shorter == 0 else (new_long_dim, resize_dim)
            # resize the image
            img = resize_image(img, new_shape)

    # convert image data type from int to float
    img = img.astype(np.float32)
    # Swap the order of dims from 'h x w x c' to 'c x h x w'
    img = img.transpose((2, 0, 1))
    # Swap the order of channels from BGR to RGB
    img = img[(2, 1, 0), :, :]

    # Crop the image
    if crop_size is not None and img.shape[1:] != crop_size:
        h_max = img.shape[1] - crop_size[0]
        w_max = img.shape[2] - crop_size[1]
        try:
            assert h_max >= 0 and w_max >= 0
        except:
            print 'crop error:crop_size', crop_size, 'is larger than image_size', img.shape[1:]
            return
        if rand_crop:
            h = np.random.randint(0, h_max+1)
            w = np.random.randint(0, w_max+1)
        else:  # center crop
            h = h_max / 2
            w = w_max / 2
        img = img[:, h:h+crop_size[0], w:w+crop_size[1]]

    # Color jittering
    # TODO(johnqczhang): will implement color space augmentation later

    # Subtract mean
    img = subtract_mean(img, img_mean)

    # Mirror
    if (rand_mirror and np.random.randint(2)) or mirror:
        img = img[:, :, ::-1]

    return img


def oversample_10(img, crop_dims):
    """
    Standard 10 crops: Crop image into the four corners, center, and their mirrored versions.

    Parameters
    ----------
    img: (H x W x C) ndarray
    crop_dims: (height, width) tuple for the crops.
    
    Returns
    -------
    crops: (10 x H x W x C) ndarray of crops.
    """
    # Dimensions and center.
    im_shape = np.array(img.shape)
    crop_dims = np.array(crop_dims)
    im_center = im_shape[:2] / 2.0

    # Make crop coordinates
    h_indices = (0, im_shape[0] - crop_dims[0])
    w_indices = (0, im_shape[1] - crop_dims[1])
    crops_ix = np.empty((5, 4), dtype=int)
    curr = 0
    for i in h_indices:
        for j in w_indices:
            crops_ix[curr] = (i, j, i + crop_dims[0], j + crop_dims[1])
            curr += 1
    crops_ix[4] = np.tile(im_center, (1, 2)) + np.concatenate([
        -crop_dims / 2.0,
         crop_dims / 2.0
    ])
    # crops_ix = np.tile(crops_ix, (2, 1))

    # Extract crops
    crops = np.empty((10, crop_dims[0], crop_dims[1], im_shape[-1]), 
                     dtype=np.float32)
    ix = 0

    for crop in crops_ix:
        crops[ix] = img[crop[0]:crop[2], crop[1]:crop[3], :]
        ix += 2
    # flip for mirrors
    crops[1:10:2] = crops[0:9:2, :, ::-1, :]
    
    return crops


def oversample_12(img, crop_dims):
    """
    Crop image into 12 crops: 10 standard crops plus 
        resize the square image into crop_dims with mirrored version.
    
    Parameters
    ----------
    img: (H x W x C) ndarray
    crop_dims: (height, width) tuple for the crops.
    
    Returns
    -------
    crops: (12 x H x W x C) ndarray of crops.
    """
    crops = np.empty((12, crop_dims[0], crop_dims[1], img.shape[-1]), 
                     dtype=np.float32)
    # get 10 standard crops
    crops[0:10] = oversample_10(img, crop_dims)

    # Extract the resized crops and its mirrored version
    crops[10] = resize_image(img, crop_dims)
    crops[11] = crops[10, :, ::-1, :]

    return crops


def oversample_square(img, crop_dims, resize_dims=None):
    """
    Aggressive cropping (from GoogleNet): Given a square image, first rescale the image such that 
        each side is in resize_dims list. Then, for each square, take the 4 corners, center as 
        well as the square resized to crop_dims, and their mirrored versions.

    Parameters
    ----------
    img: (H x W x C) ndarray
    crop_dims: (height, width) tuple for the crops.
    resize_dims: list of the shorter dims for resize before cropping.

    Returns
    -------
    crops: (N x H x W x C) ndarray of crops that N = 12 * len(resize_dims).
    """ 
    # Do not resize if resized dimensions not specified
    if not resize_dims:
        resize_dims = [img.shape[0]]
    
    N = len(resize_dims) * 12
    crops = np.empty((N, crop_dims[0], crop_dims[1], img.shape[-1]), 
                     dtype=np.float32)
    crop_id = 0

    for resize_dim in resize_dims:
        # Resize the image
        if resize_dim != img.shape[0]:
            img = resize_image(img, (resize_dim, resize_dim))
        # Extract 12 crops for each resized image.
        crops[crop_id:crop_id+12] = oversample_12(img, crop_dims)
        crop_id += 12
 
    return crops


def oversample_rect(img, crop_dims, resize_dims=None):
    """
    Aggressive cropping (from GoogleNet): Given a rectangular image, first rescale the image such that 
        the shorter side is in resize_dims list, then take the left, center and right square of these 
        resized images (in the case of portrait images, take the top, center and bottom squares).
        For each square, take the 4 corners, center as well as the square resized to crop_dims, and 
        their mirrored versions.
    
    Parameters
    ----------
    img: (H x W x K) ndarray
    crop_dims: (height, width) tuple for the crops.
    resize_dims: list of the shorter dims for resize before cropping.
    
    Returns
    -------
    crops: (N x H x W x C) ndarray of crops that N = 36 * len(resize_dims).
    """
    # Get the shorter side of original image
    shorter = 0 if img.shape[0] < img.shape[1] else 1
    
    # Dimensions of original image
    short_dim = img.shape[shorter]
    long_dim = img.shape[1-shorter]
    
    # Do not resize if resized dimensions not specified
    if not resize_dims:
        resize_dims = [short_dim]
    
    N = len(resize_dims) * 36
    crops = np.empty((N, crop_dims[0], crop_dims[1], img.shape[-1]), 
                     dtype=np.float32)
    crop_id = 0

    for resize_dim in resize_dims:
        # Resize the image isotropically
        if resize_dim != short_dim:
            new_long_dim = int(round(resize_dim*long_dim*1.0 / short_dim))
            new_dims = (resize_dim, new_long_dim) if shorter == 0 else (new_long_dim, resize_dim)
            img = resize_image(img, new_dims)
        else:
            new_long_dim = long_dim
        
        # Take the left (or top), center and right (or bottom) square of resized image
        for left in (0, (new_long_dim-resize_dim)/2, new_long_dim-resize_dim):
            im_square = img[:, left:left+resize_dim, :] if shorter == 0 else img[left:left+resize_dim, :, :]
            # Take 12 crops for each square image
            # raise ValueError
            crops[crop_id:crop_id+12] = oversample_12(im_square, crop_dims)
            crop_id += 12

    return crops


class ImageDataIter(DataIter):
    """DataIter that loads images directly from the disk

    Parameters
    ----------
    img_lst: string, the path of the image list file (.lst).
    data_shape: tuple, (batch_size, channel, height, width), here the height and width should be
        the cropped size that will be input to the network.
    mean_img: string, the path of mean file.
    mean_rgb: tuple, (mean_r, mean_g, mean_b).
        Note: Either mean_img or mean_rgb should be given.
    mean_a: float, the mean value of alpha channel.
    batch_size: integer, the number of images in a mini-batch.
    root: string, the full path of image data directory.
    rand_crop: boolean, whether crop a patch randomly from the original image.
    resize_dims: list, tuple or integer.
    rand_mirror: boolean, whether take the mirrored version of the image randomly.
    mirror: boolean, whether take the mirrored version of the image.
    shuffle: boolean, whether shuffle the image list.
    """
    def __init__(self, data_shape, img_lst=None, mean_img=None, mean_rgb=None, 
                 mean_a=0.0, batch_size=None, root=None, resize_dims=None, 
                 rand_crop=False, rand_mirror=False, mirror=False, shuffle=False):
        assert (mean_img is None) != (mean_rgb is None), 'mean error: either mean_img or mean_rgb should be given.'

        super(ImageDataIter, self).__init__()
        
        # reading image list file
        with open(img_lst) as f:
            lines = f.readlines()
        # shuffle data
        if shuffle:
            np.random.shuffle(lines)
        self.img = lines
        # the total number of all images
        self.num_data = len(lines)
        # the data shape that will be input to the network
        self.data_shape = data_shape
        self.crop_size = (data_shape[1], data_shape[2])

        # the mean file over pixels or mean value over channels
        if mean_img is not None:
            print 'Load mean image from %s' % mean_img
            self.mean_img = load(mean_img)['mean_img'].asnumpy()
        else:
            self.mean_img = tuple(list(mean_rgb)+[mean_a])

        self.batch_size = batch_size
        self.root = root
        # convert resize_dims into a list
        if resize_dims is not None and not isinstance(resize_dims, list):
            resize_dims = [resize_dims]
        self.resize_dims = resize_dims
        self.rand_crop = rand_crop
        self.rand_mirror = rand_mirror
        self.mirror = mirror
        self.shuffle = shuffle

        # the cursor that points to the current batch (iteration)
        self.cursor = -batch_size
        
    @property
    def provide_data(self):
        """The name and shape of data provided by this iterator"""
        return [("data", tuple([self.batch_size] + list(self.data_shape)))]

    @property
    def provide_label(self):
        """The name and shape of label provided by this iterator"""
        return [("softmax_label", tuple([self.batch_size]))]

    def hard_reset(self):
        """Ignore roll over data and set to start"""
        self.cursor = -self.batch_size

    def reset(self):
        self.cursor = -self.batch_size
        # shuffle the order of image
        if self.shuffle:
            np.random.shuffle(self.img)

    def iter_next(self):
        self.cursor += self.batch_size
        if self.cursor < self.num_data:
            return True
        else:
            return False

    def next(self):
        if self.iter_next():
            data, label = self.getdata_label()
            return DataBatch(data=data, label=label, pad=self.getpad(), index=None)
        else:
            raise StopIteration

    def getdata_label(self):
        data = np.empty([self.batch_size] + list(self.data_shape), np.float32)
        label = np.empty(self.batch_size, np.uint32)
        for i in range(self.batch_size):
            # Read image
            cur_ = (self.cursor + i) % self.num_data
            img_info = self.img[cur_].split()
            filename = img_info[-1].strip('/')
            label[i] = int(img_info[1])
            data[i] = image_preprocess(os.path.join(self.root, filename), self.mean_img, 
                                       self.resize_dims, self.rand_crop, self.crop_size, 
                                       self.rand_mirror, self.mirror)
            assert data[i] is not None, 'image preprocess error: %s is None.' % filename

        return [array(data)], [array(label)]
    
    def getpad(self):
        return 0


class ImageSampleIter(DataIter):
    """DataIter that loads images directly and samples images in a balanced way
    
    Parameters
    ----------
    img_lists: list, each element is a string that indicates the path of per-class image list file
    data_shape: tuple, (batch_size, channel, height, width), here the height and width should be
        the cropped size that will be input to the network.
    mean_img: string, the path of mean file.
    mean_rgb: tuple, (mean_r, mean_g, mean_b).
        Note: Either mean_img or mean_rgb should be given.
    mean_a: float, the mean value of alpha channel.
    batch_size: integer, the number of images in a mini-batch.
    root: string, the full path of image data directory.
    rand_crop: boolean, whether crop a patch randomly from the original image.
    resize_dims: list, tuple or integer.
    rand_mirror: boolean, whether take the mirrored version of the image randomly.
    mirror: boolean, whether take the mirrored version of the image.
    shuffle: boolean, whether shuffle the image list.
    """
    def __init__(self, img_lists, data_shape, mean_img=None, mean_rgb=None, 
                 mean_a=0.0, batch_size=None, root=None, resize_dims=None, 
                 rand_crop=False, rand_mirror=False, mirror=False, shuffle=False):
        # reading per-class image lists
        self.img_lists = []
        for img_lst in img_lists:
            with open(img_lst) as fin:
                # logging.info('Loading %s', img_lst)
                print 'Loading %s', img_lst
                lines = fin.readlines()
            # shuffle data to sample an image from per-class image list randomly
            if shuffle:
                np.random.shuffle(lines)
            
            self.img_lists.append(lines)

        if img_lists[0].endswith('lst'):
            self.is_lst = True
        else:
            self.is_lst = False

        # get the number of class and generate the class_id list
        self.num_class = len(self.img_lists)
        self.class_id_list = np.arange(self.num_class)
        # For training, first shuffle the class_id list to sample a class randomly
        if shuffle:
            np.random.shuffle(self.class_id_list)
            
        # get the number of images in each per-class image list
        self.num_per_class = [len(img_list) for img_list in self.img_lists]
        # get the total number of images over all classes
        self.num_data = sum(self.num_per_class)

        if mean_img is not None:
            print 'Load mean image from %s' % mean_img
            self.mean_img = load(mean_img)['mean_img'].asnumpy()
        else:
            self.mean_img = tuple(list(mean_rgb)+[mean_a])
        
        self.data_shape = data_shape
        self.crop_size = (data_shape[1], data_shape[2])
        self.batch_size = batch_size
        # the image root directory
        self.root = root 
        # resize dims (could be multiple scales, an interval, or just one dim)
        if resize_dims  is not None and not isinstance(resize_dims, list):
            resize_dims = [resize_dims]
        self.resize_dims = resize_dims
        
        # whether randomly crop a patch over the original image
        self.rand_crop = rand_crop
        # horizontal flip
        self.rand_mirror = rand_mirror
        self.mirror = mirror
        self.shuffle = shuffle

        # the cursor that points to the current batch (iteration)
        self.cursor = -batch_size
        # the cursor that points to the current class_id
        self.class_cursor = 0
        # the cursor that points to the current image in each per-class image list
        self.per_class_cursor = [0] * self.num_class

    @property
    def provide_data(self):
        """The name and shape of data provided by this iterator"""
        return [("data", tuple([self.batch_size] + list(self.data_shape)))]

    @property
    def provide_label(self):
        """The name and shape of label provided by this iterator"""
        return [("softmax_label", tuple([self.batch_size]))]

    def hard_reset(self):
        """Ignore roll over data and set to start"""
        self.cursor = -self.batch_size

    def reset(self):
        self.cursor = -self.batch_size

    def iter_next(self):
        self.cursor += self.batch_size
        if self.cursor < self.num_data:
            return True
        else:
            return False

    def next(self):
        if self.iter_next():
            data, label = self.getdata_label()
            return DataBatch(data=data, label=label, pad=self.getpad(), index=None)
        else:
            raise StopIteration

    def update_cursor(self, class_id):
        # Update class cursor
        class_cursor = self.class_cursor
        if class_cursor < self.num_class - 1:
            self.class_cursor = class_cursor + 1
        else:   # reach the end of class list
            # shuffle class list to reorder the classes
            np.random.shuffle(self.class_id_list)
            # reset class_cursor
            self.class_cursor = 0
        
        # Update image cursor in per-class image list
        per_class_cursor = self.per_class_cursor[class_id]
        if per_class_cursor < self.num_per_class[class_id] - 1:
            self.per_class_cursor[class_id] = per_class_cursor + 1
        else:   # reach the end of per-class image list of class class_id
            # shuffle per-class image list to reorder the images of class_id
            np.random.shuffle(self.img_lists[class_id])
            self.per_class_cursor[class_id] = 0

    def getdata_label(self):
        # data: N (batch_size) x Channel x Height x Width
        data = np.empty([self.batch_size] + list(self.data_shape), np.float32)
        # labels: N (batch_size), one dim, range: 0 ~ 2^32-1
        label = np.empty(self.batch_size, np.uint32)
        for i in range(self.batch_size):
            # get the current class index
            class_id = self.class_id_list[self.class_cursor]
            # get the per-class images list of current class
            img_list = self.img_lists[class_id]
            # get the current image cursor of current class and get image info
            img_info = img_list[self.per_class_cursor[class_id]].split()
            # Note: there are two kinds of format about img_info depending on whether using
            # .lst file or .txt file
            if self.is_lst:
                filename = img_info[-1].strip('/')
            else:
                filename = img_info[0].strip('/')
            label[i] = class_id
            data[i] = image_preprocess(os.path.join(self.root, filename), self.mean_img, 
                                       self.resize_dims, self.rand_crop, self.crop_size, 
                                       self.rand_mirror, self.mirror)
            assert data[i] is not None, 'image preprocess error: %s is None.' % filename
            
            # update cursors
            self.update_cursor(class_id=class_id)
        return [array(data)], [array(label)]  
    
    def getpad(self):
        return 0<|MERGE_RESOLUTION|>--- conflicted
+++ resolved
@@ -5,12 +5,8 @@
 from __future__ import absolute_import
 from collections import OrderedDict
 
-<<<<<<< HEAD
-import ctypes
 import cv2
 import os
-=======
->>>>>>> 873b9285
 import sys
 import ctypes
 import logging
