# pylint: disable=fixme, invalid-name, unused-argument, too-many-arguments, no-name-in-module
"""Common Optimization algorithms with regularizations."""
from .ndarray import NDArray, zeros, clip, sqrt
import math

class Optimizer(object):
    """Base class of all optimizers."""
    opt_registry = {}

    @staticmethod
    def register(klass):
        """Register optimizers to the optimizer factory"""
        assert(isinstance(klass, type))
        name = klass.__name__.lower()
        if name in Optimizer.opt_registry:
            print('WARNING: New optimizer %s.%s is overriding ' \
                  'existing optimizer %s.%s'%(
                      klass.__module__, klass.__name__,
                      Optimizer.opt_registry[name].__module__,
                      Optimizer.opt_registry[name].__name__))
        Optimizer.opt_registry[name] = klass
        return klass

    @staticmethod
    def create_optimizer(name, rescale_grad=1, **kwargs):
        """Create an optimizer with specified name.

        Parameters
        ----------
        name: str
            Name of required optimizer. Should be the name
            of a subclass of Optimizer. Case insensitive.

        rescale_grad : float
            Rescaling factor on gradient.

        kwargs: dict
            Parameters for optimizer

        Returns
        -------
        opt : Optimizer
            The result optimizer.
        """
        if name.lower() in Optimizer.opt_registry:
            return Optimizer.opt_registry[name.lower()](
                rescale_grad=rescale_grad,
                **kwargs)
        else:
            raise ValueError('Cannot find optimizer %s' % name)

    def __init__(self, rescale_grad=1):
        self.rescale_grad = rescale_grad
        self.lr_scale = {}
        self.num_update = 0
        self._index_update_count = {}

    def create_state(self, index, weight):
        """Create additional optimizer state such as momentum.
        override in implementations."""

    def update(self, index, weight, grad, state):
        """Update the parameters. override in implementations"""

    def set_lr_scale(self, args_lrscale):
        """Set individual learning rate scale for parameters

        Parameters
        ----------
        args_lrscale : dict of index to float
            set the lr multipler for index to float
        """
        self.lr_scale = args_lrscale.copy()

    def _update_count(self, index):
        """
        update num_update

        Parameters:
        index : int
            The index will be updated
        """
        if index not in self._index_update_count:
            self._index_update_count[index] = 0
        self._index_update_count[index] += 1
        self.num_update = max(self._index_update_count[index], self.num_update)


#convenience wrapper for Optimizer.Register
register = Optimizer.register

@register
class SGD(Optimizer):
    """A very simple SGD optimizer with momentum and weight regularization.

    Parameters
    ----------
    learning_rate : float, optional
        learning_rate of SGD

    momentum : float, optional
       momentum value

    wd : float, optional
        L2 regularization coefficient add to all the weights

    rescale_grad : float, optional
        rescaling factor of gradient.

    clip_gradient : float, optional
        clip gradient in range [-clip_gradient, clip_gradient]
    """
    def __init__(self, learning_rate=0.01, momentum=0.0,
                 wd=0.0001, rescale_grad=1, clip_gradient=None,
                 lr_scheduler=None):
        super(SGD, self).__init__(rescale_grad)
        self.lr = learning_rate
        self.momentum = momentum
        self.wd = wd
        self.clip_gradient = clip_gradient
        self.lr_scheduler = lr_scheduler
        if lr_scheduler is not None:
            self.lr_scheduler.base_lr = learning_rate

    def create_state(self, index, weight):
        """Create additional optimizer state such as momentum.

        Parameters
        ----------
        weight : NDArray
            The weight data

        """
        if self.momentum == 0.0:
            return None
        else:
            return zeros(weight.shape, weight.context)

    def update(self, index, weight, grad, state):
        """Update the parameters.

        Parameters
        ----------
        index : int
            An unique integer key used to index the parameters

        weight : NDArray
            weight ndarray

        grad : NDArray
            grad ndarray

        state : NDArray or other objects returned by init_state
            The auxiliary state used in optimization.
        """
        # TODO(bing) implement wd_bias, wd_gamma, wd_beta
        assert(isinstance(weight, NDArray))
        assert(isinstance(grad, NDArray))
<<<<<<< HEAD
        if self.lr_scheduler is not None:
            lr = self.lr_scheduler(self.epoch)
=======
        if self.lr_scheduler != None:
            lr = self.lr_scheduler(self.num_update)
            self._update_count(index)
>>>>>>> 41f4fcdd
        else:
            lr = self.lr
        lr *= self.lr_scale.get(index, 1.0)

        grad = grad * self.rescale_grad
        if self.clip_gradient is not None:
            grad = clip(grad, -self.clip_gradient, self.clip_gradient)

        if state:
            mom = state
            mom[:] *= self.momentum
            mom[:] += -lr * (grad + self.wd * weight)
            weight[:] += mom
        else:
            assert self.momentum == 0.0
            weight[:] += -lr * (grad + self.wd * weight)

@register
class Adam(Optimizer):
    """Adam optimizer as described in [King2014]_.

    .. [King2014] Diederik Kingma, Jimmy Ba,
       *Adam: A Method for Stochastic Optimization*,
       http://arxiv.org/abs/1412.6980

    the code in this class was adapted from
    https://github.com/mila-udem/blocks/blob/master/blocks/algorithms/__init__.py#L765

    Parameters
    ----------
    learning_rate : float, optional
        Step size.
        Default value is set to 0.002.
    beta1 : float, optional
        Exponential decay rate for the first moment estimates.
        Default value is set to 0.9.
    beta2 : float, optional
        Exponential decay rate for the second moment estimates.
        Default value is set to 0.999.
    epsilon : float, optional
        Default value is set to 1e-8.
    decay_factor : float, optional
        Default value is set to 1 - 1e-8.

    wd : float, optional
        L2 regularization coefficient add to all the weights
    rescale_grad : float, optional
        rescaling factor of gradient.

    clip_gradient : float, optional
        clip gradient in range [-clip_gradient, clip_gradient]
    """
    def __init__(self, learning_rate=0.002,
                 beta1=0.9, beta2=0.999, epsilon=1e-8,
                 decay_factor=(1 - 1e-8),
                 wd=0.,
                 rescale_grad=1, clip_gradient=None,
                 lr_scheduler=None):
        super(Adam, self).__init__(rescale_grad)
        self.lr = learning_rate
        self.beta1 = beta1
        self.beta2 = beta2
        self.epsilon = epsilon
        self.decay_factor = decay_factor
        self.wd = wd
        self.clip_gradient = clip_gradient
        self.lr_scheduler = lr_scheduler
        if lr_scheduler is not None:
            self.lr_scheduler.base_lr = learning_rate
        self.time = 0
        self.time_first_index = None

    def create_state(self, index, weight):
        """Create additional optimizer state: mean, variance

        Parameters
        ----------
        weight : NDArray
            The weight data

        """
        self.time_first_index = None  # time is incremented only on the first index
        return (zeros(weight.shape, weight.context),  # mean
                zeros(weight.shape, weight.context))  # variance

    def update(self, index, weight, grad, state):
        """Update the parameters.

        Parameters
        ----------
        index : int
            An unique integer key used to index the parameters

        weight : NDArray
            weight ndarray

        grad : NDArray
            grad ndarray

        state : NDArray or other objects returned by init_state
            The auxiliary state used in optimization.
        """
        assert(isinstance(weight, NDArray))
        assert(isinstance(grad, NDArray))
        if self.lr_scheduler is not None:
            lr = self.lr_scheduler(self.epoch)
        else:
            lr = self.lr
        lr *= self.lr_scale.get(index, 1.0)

        mean, variance = state

        # increment time only when the first parameters is called
        if self.time_first_index is None:
            self.time_first_index = index
            self.time = 0  # all parameters share the same time
        elif self.time_first_index == index:
            self.time += 1

        t1 = self.time + 1
        learning_rate = (lr *
                         math.sqrt(1. - self.beta2**t1) /
                         (1. - self.beta1**t1))
        beta_1t = self.beta1 * self.decay_factor ** (t1 - 1)

        grad = grad * self.rescale_grad
        if self.clip_gradient is not None:
            grad = clip(grad, -self.clip_gradient, self.clip_gradient)

        mean_t = beta_1t * mean + (1. - beta_1t) * grad
        variance_t = (self.beta2 * variance +
                      (1. - self.beta2) * grad * grad)
        step = (learning_rate * mean_t /
                (sqrt(variance_t) + self.epsilon))
        if self.wd > 0.:
            step += learning_rate * self.wd * weight

        weight[:] += -step
        mean[:] = mean_t
        variance[:] = variance_t

@register
class Test(Optimizer):
    """For test use"""
    def __init__(self, rescale_grad=1):
        super(Test, self).__init__(rescale_grad)

    # pylint: disable=no-self-use
    def create_state(self, index, weight):
        """Create a state to duplicate weight"""
        return zeros(weight.shape, weight.context)

    def update(self, index, weight, grad, state):
        """performs w += rescale_grad * grad"""
        weight[:] += grad * self.rescale_grad
        state[:] = weight

#backward compatibility wrapper for Optimizer.CreateOptimizer
create = Optimizer.create_optimizer

def get_updater(optimizer):
    """Return a clossure of the updater needed for kvstore

    Parameters
    ----------
    optimizer: Optimizer
         The optimizer

    Returns
    -------
    updater: function
         The clossure of the updater
    """
    states = dict()
    def updater(index, grad, weight):
        """updater for kvstore"""
        if index not in states:
            states[index] = optimizer.create_state(index, weight)
        optimizer.update(index, weight, grad, states[index])
    return updater<|MERGE_RESOLUTION|>--- conflicted
+++ resolved
@@ -156,14 +156,9 @@
         # TODO(bing) implement wd_bias, wd_gamma, wd_beta
         assert(isinstance(weight, NDArray))
         assert(isinstance(grad, NDArray))
-<<<<<<< HEAD
         if self.lr_scheduler is not None:
-            lr = self.lr_scheduler(self.epoch)
-=======
-        if self.lr_scheduler != None:
             lr = self.lr_scheduler(self.num_update)
             self._update_count(index)
->>>>>>> 41f4fcdd
         else:
             lr = self.lr
         lr *= self.lr_scale.get(index, 1.0)
@@ -270,6 +265,7 @@
         assert(isinstance(grad, NDArray))
         if self.lr_scheduler is not None:
             lr = self.lr_scheduler(self.epoch)
+            self._update_count(index)
         else:
             lr = self.lr
         lr *= self.lr_scale.get(index, 1.0)
